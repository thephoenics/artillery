#!/usr/bin/env bats

function artillery() {
  istanbul test --print none ./bin/artillery -- "$@"
}

@test "If we report specifying output, no browser is opened" {
  HTML_OUT=`mktemp -t report.html`
  artillery report -o $HTML_OUT test/scripts/report.json | grep "Report generated: $HTML_OUT"
  [ $? -eq 0 ]
  [ -f $HTML_OUT ]
}

@test "Running with no arguments prints out usage information" {
  artillery | grep Usage
  [ $? -eq 0 ]
}

@test "artillery -V prints the right version number" {
  version1=$(artillery -V)
  version2=$(grep version package.json | tr -d '"version:, ''"')
  [[ $version1 = $version2 ]]
}

@test "Running with no target and no -e should exit with an error" {
  artillery run test/scripts/environments.yaml | grep "No target"
  [ $? -eq 0 ]
}

@test "Environment specified with -e should be used" {
  # FIXME: Should not need to use "-k" here, see #59
  STATS=`mktemp -t stats`
  artillery run -k -e production -o "$STATS.json" test/scripts/environments2.json
  # TODO: Use jq
  # Here if the right environment is not picked up, we'll have a bunch of ECONNREFUSED errors in the report
  REPORT="$STATS.json" node -e 'var fs = require("fs");var j = JSON.parse(fs.readFileSync(process.env.REPORT));if(Object.keys(j.aggregate.errors).length !== 0) process.exit(1)'
  [ $? -eq 0 ]
}

@test "Can run a quick HTTP test with 'artillery quick'" {
  artillery quick -d 10 -r 1 -o `mktemp -t report.json` https://artillery.io | grep 'all scenarios completed'
  [ $? -eq 0 ]
}

@test "Can specify output filename for artillery quick" {
  JSON_REPORT=`mktemp -t report.json`
  artillery quick -d 1 -r 1 -o $JSON_REPORT https://artillery.io | grep "Log file: $JSON_REPORT"
  [ $? -eq 0 ]
}

@test "'artilery quick' accepts a variety of options" {
    artillery quick --duration 10 --rate 1 https://artillery.io/
    [ $? -eq 0 ]
}

@test "Run a simple script" {
  artillery run ./test/scripts/hello.json | grep 'all scenarios completed'
  [ $? -eq 0 ]
}

@test "Run a script with one payload command line" {
  artillery run ./test/scripts/single_payload.json -p ./test/scripts/pets.csv | grep 'all scenarios completed'
  [ $? -eq 0 ]
}

@test "Run a script with one payload json config" {
  artillery run ./test/scripts/single_payload_object.json| grep 'all scenarios completed'
  [ $? -eq 0 ]
}

@test "Run a script with multiple payloads" {
  artillery run ./test/scripts/multiple_payloads.json | grep 'all scenarios completed'
  [ $? -eq 0 ]
}

@test "Run a script using default options (output)" {
  artillery run ./test/scripts/hello.json | grep "Log file: artillery_report_*"
  [ $? -eq 0 ]
}

@test "Run a script overwriting default options (output)" {
  artillery run ./test/scripts/hello.json -o artillery_report_custom.json | grep 'Log file: artillery_report_custom.json'
  [ $? -eq 0 ]
}

@test "Running a script that uses XPath capture when libxmljs is not installed produces a warning" {
    find . -name "artillery-xml-capture" -type d | xargs rm -r
    artillery run ./test/scripts/hello_with_xpath.json  | grep 'artillery-xml-capture'
    grep_status=$?
    npm install artillery-xml-capture || true
    [ $grep_status -eq 0 ]
}

@test "Quick: does not accept invalid combination of options" {
    set +e
    artillery quick -c 10 -r 10 -n 50 https://artillery.io
    status1=$?
    artillery quick -d 60 -n 50 https://artillery.io
    status2=$?
    set -e

    [[ $status1 -eq 1 && $status2 -eq 1 ]]
}

@test "Quick: specified number of requests is sent on each connection" {
<<<<<<< HEAD
    artillery quick -c 50 -n 5 -o report.json http://localhost:3003/
    requestCount=$(jq .aggregate.requestsCompleted report.json)
    rm report.json
    [[ $requestCount -eq 250 ]]
=======
    artillery quick -c 25 -n 5 -o report.json http://localhost:3003/
    requestCount=$(jq .aggregate.requestsCompleted report.json)
    rm report.json

    [[ $requestCount -eq 125 ]]
>>>>>>> bf194223
}<|MERGE_RESOLUTION|>--- conflicted
+++ resolved
@@ -103,16 +103,9 @@
 }
 
 @test "Quick: specified number of requests is sent on each connection" {
-<<<<<<< HEAD
-    artillery quick -c 50 -n 5 -o report.json http://localhost:3003/
-    requestCount=$(jq .aggregate.requestsCompleted report.json)
-    rm report.json
-    [[ $requestCount -eq 250 ]]
-=======
     artillery quick -c 25 -n 5 -o report.json http://localhost:3003/
     requestCount=$(jq .aggregate.requestsCompleted report.json)
     rm report.json
 
     [[ $requestCount -eq 125 ]]
->>>>>>> bf194223
 }